name: ppuc
on:
  push:

env:
  VERSION_START_SHA: e87be0e3cfa66411976ca04a72dd29e36c483966
  UPX_ARTIFACT: 345209471

defaults:
  run:
    shell: bash

jobs:
  version:
    name: Version
    runs-on: ubuntu-latest
    outputs:
      version: ${{ steps.version.outputs.version }}
      revision: ${{ steps.version.outputs.revision }}
      sha: ${{ steps.version.outputs.sha }}
      tag: ${{ steps.version.outputs.tag }}
    steps:
      - uses: actions/checkout@v3
        with:
          fetch-depth: 0
      - id: version
        run: |
          VERSION=$(grep -Eo "[0-9\.]+" src/version.c | head -1)
          REVISION=$(git rev-list ${{ env.VERSION_START_SHA }}..HEAD --count)
          SHA="${GITHUB_SHA}"
          SHA7="${SHA::7}"
          TAG="${VERSION}-${REVISION}-${SHA7}"
          echo "version=${VERSION}" >> $GITHUB_OUTPUT
          echo "revision=${REVISION}" >> $GITHUB_OUTPUT
          echo "sha=${SHA}" >> $GITHUB_OUTPUT
          echo "tag=${TAG}" >> $GITHUB_OUTPUT

  build:
    name: PPUC ${{ matrix.platform }} ${{ matrix.base_image }}
    runs-on: ${{ matrix.os }}
    needs: [ version ]
    strategy:
      fail-fast: false
      matrix:
        include:
          - os: windows-latest
            platform: win-x64
            platform-name: x64
            libpinmame: libpinmame-${{ needs.version.outputs.version }}.dll
            ppuc: ppuc.exe
            type: pc
          - os: macos-latest
            platform: osx-x64
            libpinmame: libpinmame.${{ needs.version.outputs.version }}.dylib
            ppuc: ppuc
            type: pc
          - os: ubuntu-latest
            platform: linux-x64
            libpinmame: libpinmame.so.${{ needs.version.outputs.version }}
            ppuc: ppuc
            type: pc
          - os: ubuntu-latest
            platform: linux-arm64
            libpinmame: libpinmame.so.${{ needs.version.outputs.version }}
            ppuc: ppuc
            type: pc
          - os: ubuntu-latest
            platform: linux-arm64
            ppuc: ppuc
            target: zero2_64
            cpu: cortex-a53
            cpu_info: raspberrypi_zero2_w_arm64
            base_image: raspios_lite_arm64:latest
            type: raspi
    steps:
<<<<<<< HEAD
      - name: Checkout pinmame
        uses: actions/checkout@v3
      - name: Checkout libserum
        uses: actions/checkout@v3
        with:
          repository: zesinger/libserum
          path: libserum
      - run: mv libserum ../libserum
      - if: matrix.os == 'ubuntu-latest'
=======
      - uses: actions/checkout@v3
      - if: matrix.os == 'ubuntu-latest' && matrix.type != 'raspi' 
>>>>>>> cc321ac5
        run: |
          sudo apt-get update
          sudo apt-get install cmake zlib1g-dev libopenal-dev libyaml-cpp-dev libusb-1.0-0-dev
      - if: matrix.os == 'macos-latest'
        run: |
          brew install openal-soft libusb yaml-cpp
      - if: matrix.os == 'windows-latest'
        uses: lukka/run-vcpkg@v7.4
        with:
          vcpkgArguments: yaml-cpp openal-soft libusb
          vcpkgTriplet: ${{ matrix.platform-name }}-windows
          vcpkgDirectory: deps/vcpkg
          vcpkgGitCommitId: ce99c947b64ea3c0e274e18cc3035ca727681089
#      - if: matrix.os == 'windows-latest'
#        run: |
#          curl -sL -H "Authorization: Token ${{ secrets.GH_PAT }}" https://api.github.com/repos/upx/upx/actions/artifacts/${{ env.UPX_ARTIFACT }}/zip -o upx.zip
#          7z x upx.zip -oupx
#          rm upx.zip
      - if: matrix.os == 'windows-latest'
        run: |
          curl -L https://github.com/upx/upx/releases/download/v4.0.1/upx-4.0.1-win64.zip -o upx.zip
          7z e upx.zip -oupx
          rm upx.zip
      - if: matrix.type == 'pc'
        name: Build ppuc-${{ matrix.platform }}
        run: |
          cp cmake/ppuc/CMakeLists_${{ matrix.platform }}.txt CMakeLists.txt
          if [[ "${{ matrix.os }}" == "windows-latest" ]]; then
            cmake -G "Visual Studio 17 2022" -A ${{ matrix.platform-name }} -DCMAKE_TOOLCHAIN_FILE=./deps/vcpkg/scripts/buildsystems/vcpkg.cmake -B build
            cmake --build build --config Release
            if [[ "${{ matrix.platform }}" != "win-arm64" ]]; then 
              ./upx/upx.exe --best --lzma build/Release/${{ matrix.libpinmame }}
            fi
          else
            cmake -DCMAKE_BUILD_TYPE=Release -B build/Release
            cmake --build build/Release
            if [[ "${{ matrix.platform }}" == "linux-x64" ]]; then
              upx --best --lzma build/Release/${{ matrix.libpinmame }}
            fi
          fi
      - if: matrix.type == 'pc'
        run: |
          mkdir tmp
          cp build/Release/${{ matrix.ppuc }} tmp
          cp src/ppuc/README.md tmp
          cp src/ppuc/LICENSE tmp
      - if: matrix.type == 'raspi'
        uses: pguyot/arm-runner-action@v2
        id: arm_runner_make
        with:
          base_image: ${{ matrix.base_image }}
          optimize_image: yes
          image_additional_mb: 1024
          cpu: ${{ matrix.cpu }}
          cpu_info: cpuinfo/${{ matrix.cpu_info }}
          copy_repository_path: /opt/pinmame
          copy_artifact_path: tmp
          commands: |
            apt-get update -y --allow-releaseinfo-change
            apt-get install --no-install-recommends -y libasound2-dev libsdl2.dev libsdl2-mixer-dev libi2c-dev
            apt-get install --no-install-recommends -y cmake zlib1g-dev libopenal-dev libyaml-cpp-dev libusb-1.0-0-dev
            cp cmake/ppuc/CMakeLists_linux-arm64.txt CMakeLists.txt
            cmake -DCMAKE_BUILD_TYPE=Release -B build/Release
            cmake --build build/Release
            mkdir tmp
            cp build/Release/${{ matrix.ppuc }} tmp
            cp src/ppuc/README.md tmp
            cp src/ppuc/LICENSE tmp
      - uses: actions/upload-artifact@v3
        with:
          name: ppuc-${{ needs.version.outputs.tag }}-${{ matrix.platform }}-${{ matrix.type }}
          path: tmp<|MERGE_RESOLUTION|>--- conflicted
+++ resolved
@@ -73,7 +73,6 @@
             base_image: raspios_lite_arm64:latest
             type: raspi
     steps:
-<<<<<<< HEAD
       - name: Checkout pinmame
         uses: actions/checkout@v3
       - name: Checkout libserum
@@ -82,11 +81,7 @@
           repository: zesinger/libserum
           path: libserum
       - run: mv libserum ../libserum
-      - if: matrix.os == 'ubuntu-latest'
-=======
-      - uses: actions/checkout@v3
-      - if: matrix.os == 'ubuntu-latest' && matrix.type != 'raspi' 
->>>>>>> cc321ac5
+      - if: matrix.os == 'ubuntu-latest' && matrix.type != 'raspi'
         run: |
           sudo apt-get update
           sudo apt-get install cmake zlib1g-dev libopenal-dev libyaml-cpp-dev libusb-1.0-0-dev
@@ -117,7 +112,7 @@
           if [[ "${{ matrix.os }}" == "windows-latest" ]]; then
             cmake -G "Visual Studio 17 2022" -A ${{ matrix.platform-name }} -DCMAKE_TOOLCHAIN_FILE=./deps/vcpkg/scripts/buildsystems/vcpkg.cmake -B build
             cmake --build build --config Release
-            if [[ "${{ matrix.platform }}" != "win-arm64" ]]; then 
+            if [[ "${{ matrix.platform }}" != "win-arm64" ]]; then
               ./upx/upx.exe --best --lzma build/Release/${{ matrix.libpinmame }}
             fi
           else
